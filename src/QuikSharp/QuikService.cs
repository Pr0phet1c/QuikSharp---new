--- conflicted
+++ resolved
@@ -1,4 +1,4 @@
-﻿// Licensed under the Apache License, Version 2.0. See LICENSE.txt in the project root for license information.
+// Licensed under the Apache License, Version 2.0. See LICENSE.txt in the project root for license information.
 
 using Newtonsoft.Json;
 using QuikSharp.DataStructures;
@@ -8,11 +8,8 @@
 using System.Collections.Generic;
 using System.Diagnostics;
 using System.IO;
-<<<<<<< HEAD
 using System.Linq;
-=======
 using System.IO.MemoryMappedFiles;
->>>>>>> a4208422
 using System.Net;
 using System.Net.Sockets;
 using System.Text;
